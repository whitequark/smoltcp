[package]
name = "smoltcp"
version = "0.4.0"
authors = ["whitequark <whitequark@whitequark.org>"]
description = "A TCP/IP stack designed for bare-metal, real-time systems without a heap."
documentation = "https://docs.rs/smoltcp/"
homepage = "https://github.com/m-labs/smoltcp"
repository = "https://github.com/m-labs/smoltcp.git"
readme = "README.md"
keywords = ["ip", "tcp", "udp", "ethernet", "network"]
categories = ["embedded"]
license = "0BSD"

[dependencies]
managed = { version = "0.5", default-features = false, features = ["map"] }
byteorder = { version = "1.0", default-features = false }
log = { version = "0.3", default-features = false, optional = true }
libc = { version = "0.2.18", optional = true }

[dev-dependencies]
env_logger = "0.4"
getopts = "0.2"
rand = "0.3"
url = "1.0"

[features]
std = ["managed/std"]
alloc = ["managed/alloc"]
verbose = []
"phy-raw_socket" = ["std", "libc"]
"phy-tap_interface" = ["std", "libc"]
"proto-ipv4" = []
"proto-ipv6" = []
"socket-raw" = []
"socket-udp" = []
"socket-tcp" = []
"socket-icmp" = []
default = [
  "std", "log", # needed for `cargo test --no-default-features --features default` :/
  "phy-raw_socket", "phy-tap_interface",
  "proto-ipv4", "proto-ipv6",
  "socket-raw", "socket-icmp", "socket-udp", "socket-tcp"
]

[[example]]
name = "packet2pcap"
path = "utils/packet2pcap.rs"
required-features = ["std"]

[[example]]
name = "tcpdump"
required-features = ["std", "phy-raw_socket", "proto-ipv4"]

[[example]]
name = "httpclient"
required-features = ["std", "phy-tap_interface", "proto-ipv4", "socket-tcp"]

[[example]]
name = "ping"
required-features = ["std", "phy-tap_interface", "proto-ipv4", "socket-icmp"]

[[example]]
name = "server"
required-features = ["std", "phy-tap_interface", "proto-ipv4", "socket-tcp", "socket-udp"]

[[example]]
name = "client"
required-features = ["std", "phy-tap_interface", "proto-ipv4", "socket-tcp", "socket-udp"]

[[example]]
name = "loopback"
required-features = ["log", "proto-ipv4", "socket-tcp"]

[[example]]
<<<<<<< HEAD
name = "loopback"

[[example]]
name = "multicast"
=======
name = "benchmark"
required-features = ["std", "phy-tap_interface", "proto-ipv4", "socket-tcp"]

[profile.release]
debug = 2
>>>>>>> 2d2b90fd
<|MERGE_RESOLUTION|>--- conflicted
+++ resolved
@@ -72,15 +72,11 @@
 required-features = ["log", "proto-ipv4", "socket-tcp"]
 
 [[example]]
-<<<<<<< HEAD
-name = "loopback"
+name = "multicast"
 
 [[example]]
-name = "multicast"
-=======
 name = "benchmark"
 required-features = ["std", "phy-tap_interface", "proto-ipv4", "socket-tcp"]
 
 [profile.release]
-debug = 2
->>>>>>> 2d2b90fd
+debug = 2