--- conflicted
+++ resolved
@@ -79,14 +79,11 @@
     ethernet_addr:       Option<EthernetAddress>,
     neighbor_cache:      Option<NeighborCache<'b>>,
     ip_addrs:            ManagedSlice<'c, IpCidr>,
+    fragments:           Option<FragmentSet<'e>>,
     #[cfg(feature = "proto-ipv4")]
     ipv4_gateway:        Option<Ipv4Address>,
-<<<<<<< HEAD
-    fragments:           Option<FragmentSet<'e>>,
-=======
     #[cfg(feature = "proto-ipv6")]
     ipv6_gateway:        Option<Ipv6Address>,
->>>>>>> 1bde6e7e
 }
 
 impl<'b, 'c, 'e, DeviceT> InterfaceBuilder<'b, 'c, 'e, DeviceT>
@@ -124,12 +121,9 @@
             ip_addrs:            ManagedSlice::Borrowed(&mut []),
             #[cfg(feature = "proto-ipv4")]
             ipv4_gateway:        None,
-<<<<<<< HEAD
             fragments:        None,
-=======
             #[cfg(feature = "proto-ipv6")]
             ipv6_gateway:        None,
->>>>>>> 1bde6e7e
         }
     }
 
@@ -233,12 +227,9 @@
                         ip_addrs: self.ip_addrs,
                         #[cfg(feature = "proto-ipv4")]
                         ipv4_gateway: self.ipv4_gateway,
-<<<<<<< HEAD
                         fragments: self.fragments,
-=======
                         #[cfg(feature = "proto-ipv6")]
                         ipv6_gateway: self.ipv6_gateway,
->>>>>>> 1bde6e7e
                     }
                 }
             },
@@ -1487,15 +1478,10 @@
     #[cfg(feature = "proto-ipv6")]
     use wire::{Ipv6Address, Ipv6Repr};
     #[cfg(feature = "proto-ipv6")]
-<<<<<<< HEAD
-    use wire::{Icmpv6Repr, Icmpv6ParamProblem};
-    use iface::{FragmentSet,FragmentedPacket};
-=======
     use wire::{Icmpv6Packet, Icmpv6Repr, Icmpv6ParamProblem};
     #[cfg(feature = "proto-ipv6")]
     use wire::{NdiscNeighborFlags, NdiscRepr};
-
->>>>>>> 1bde6e7e
+    use iface::{FragmentSet,FragmentedPacket};
     use super::Packet;
 
     fn create_loopback<'a, 'b, 'e>() -> (EthernetInterface<'static, 'b, 'e, Loopback>,
