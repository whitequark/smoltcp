--- conflicted
+++ resolved
@@ -18,17 +18,8 @@
 use wire::{ArpPacket, ArpRepr, ArpOperation};
 #[cfg(feature = "proto-ipv4")]
 use wire::{Icmpv4Packet, Icmpv4Repr, Icmpv4DstUnreachable};
-<<<<<<< HEAD
+#[cfg(feature = "proto-ipv4")]
 use wire::{IgmpPacket, IgmpRepr, IgmpReportVersion};
-#[cfg(feature = "socket-udp")] use wire::{UdpPacket, UdpRepr};
-#[cfg(feature = "socket-tcp")] use wire::{TcpPacket, TcpRepr, TcpControl};
-use socket::{Socket, SocketSet, AnySocket};
-#[cfg(feature = "socket-raw")] use socket::RawSocket;
-#[cfg(feature = "socket-udp")] use socket::UdpSocket;
-#[cfg(feature = "socket-tcp")] use socket::TcpSocket;
-use super::ArpCache;
-use std::collections::HashSet; // TODO: make it a managed cache
-=======
 #[cfg(feature = "proto-ipv6")]
 use wire::{Icmpv6Packet, Icmpv6Repr, Icmpv6ParamProblem};
 #[cfg(all(feature = "proto-ipv6", feature = "socket-udp"))]
@@ -48,23 +39,13 @@
 #[cfg(feature = "socket-tcp")]
 use socket::TcpSocket;
 use super::{NeighborCache, NeighborAnswer};
-
->>>>>>> 2d2b90fd
+use std::collections::HashSet; // TODO: make it a managed cache
+
 /// An Ethernet network interface.
 ///
 /// The network interface logically owns a number of other data structures; to avoid
 /// a dependency on heap allocation, it instead owns a `BorrowMut<[T]>`, which can be
 /// a `&mut [T]`, or `Vec<T>` if a heap is available.
-<<<<<<< HEAD
-pub struct Interface<'a, 'b, 'c, DeviceT: Device + 'a> {
-    device:         Managed<'a, DeviceT>,
-    arp_cache:      Managed<'b, ArpCache>,
-    ethernet_addr:  EthernetAddress,
-    ip_addrs:       ManagedSlice<'c, IpCidr>,
-    ipv4_gateway:   Option<Ipv4Address>,
-    eth_mcast_addr: HashSet<EthernetAddress>, // TODO: use Managed
-    ip_mcast_addr: HashSet<IpAddress>, // TODO: use Managed
-=======
 pub struct Interface<'b, 'c, DeviceT: for<'d> Device<'d>> {
     device: DeviceT,
     inner:  InterfaceInner<'b, 'c>,
@@ -83,6 +64,9 @@
     ip_addrs:               ManagedSlice<'c, IpCidr>,
     #[cfg(feature = "proto-ipv4")]
     ipv4_gateway:           Option<Ipv4Address>,
+    eth_mcast_addr: HashSet<EthernetAddress>, // TODO: use Managed
+    ip_mcast_addr: HashSet<IpAddress>, // TODO: use Managed
+
     device_capabilities:    DeviceCapabilities,
 }
 
@@ -203,6 +187,11 @@
         match (self.ethernet_addr, self.neighbor_cache) {
             (Some(ethernet_addr), Some(neighbor_cache)) => {
                 let device_capabilities = self.device.capabilities();
+
+                // initialize the default multicast addresses
+                let eth_mcast_addr = HashSet::new();
+                let ip_mcast_addr = HashSet::new();
+
                 Interface {
                     device: self.device,
                     inner: InterfaceInner {
@@ -210,13 +199,16 @@
                         ip_addrs: self.ip_addrs,
                         #[cfg(feature = "proto-ipv4")]
                         ipv4_gateway: self.ipv4_gateway,
+                        #[cfg(feature = "proto-ipv4")]
+                        eth_mcast_addr,
+                        #[cfg(feature = "proto-ipv4")]
+                        ip_mcast_addr,
                     }
                 }
             },
             _ => panic!("a required option was not set"),
         }
     }
->>>>>>> 2d2b90fd
 }
 
 #[derive(Debug, PartialEq)]
@@ -224,15 +216,12 @@
     None,
     #[cfg(feature = "proto-ipv4")]
     Arp(ArpRepr),
-<<<<<<< HEAD
-    Icmpv4(Ipv4Repr, Icmpv4Repr<'a>),
-    Igmp(Ipv4Repr, IgmpRepr),
-=======
     #[cfg(feature = "proto-ipv4")]
     Icmpv4((Ipv4Repr, Icmpv4Repr<'a>)),
+    #[cfg(feature = "proto-ipv4")]
+    Igmp((Ipv4Repr, IgmpRepr)),
     #[cfg(feature = "proto-ipv6")]
     Icmpv6((Ipv6Repr, Icmpv6Repr<'a>)),
->>>>>>> 2d2b90fd
     #[cfg(feature = "socket-raw")]
     Raw((IpRepr, &'a [u8])),
     #[cfg(feature = "socket-udp")]
@@ -240,9 +229,6 @@
     #[cfg(feature = "socket-tcp")]
     Tcp((IpRepr, TcpRepr<'a>))
 }
-
-<<<<<<< HEAD
-
 
 /// Map IPv4 multicast address into an ethernet addres
 pub fn ip_multicast_to_mac(ip_addr: IpAddress) -> Option<EthernetAddress> {
@@ -264,44 +250,6 @@
     }
 }
 
-impl<'a, 'b, 'c, DeviceT: Device + 'a> Interface<'a, 'b, 'c, DeviceT> {
-    /// Create a network interface using the provided network device.
-    ///
-    /// # Panics
-    /// See the restrictions on [set_hardware_addr](#method.set_hardware_addr)
-    /// and [set_protocol_addrs](#method.set_protocol_addrs) functions.
-    pub fn new<DeviceMT, ArpCacheMT, ProtocolAddrsMT, Ipv4GatewayAddrT>
-              (device: DeviceMT, arp_cache: ArpCacheMT,
-               ethernet_addr: EthernetAddress,
-               ip_addrs: ProtocolAddrsMT,
-               ipv4_gateway: Ipv4GatewayAddrT) ->
-              Interface<'a, 'b, 'c, DeviceT>
-            where DeviceMT: Into<Managed<'a, DeviceT>>,
-                  ArpCacheMT: Into<Managed<'b, ArpCache>>,
-                  ProtocolAddrsMT: Into<ManagedSlice<'c, IpCidr>>,
-                  Ipv4GatewayAddrT: Into<Option<Ipv4Address>>, {
-        let device = device.into();
-        let arp_cache = arp_cache.into();
-        let ip_addrs = ip_addrs.into();
-        let ipv4_gateway = ipv4_gateway.into();
-
-        Self::check_ethernet_addr(&ethernet_addr);
-        Self::check_ip_addrs(&ip_addrs);
-
-        // initialize the default multicast addresses
-        let eth_mcast_addr = HashSet::new();
-        let ip_mcast_addr = HashSet::new();
-
-        let mut iface = Interface { device, arp_cache, ethernet_addr, ip_addrs, ipv4_gateway, eth_mcast_addr, ip_mcast_addr };
-        iface.add_mac_multicast_ip_addr(IpAddress::Ipv4(Ipv4Address::new(224, 0, 0, 1))); // all host group
-        iface.add_mac_multicast_ip_addr(IpAddress::Ipv4(Ipv4Address::new(224, 0, 0, 2))); // all router group
-        iface
-   }
-
-    fn check_ethernet_addr(addr: &EthernetAddress) {
-        if addr.is_multicast() {
-            panic!("Ethernet address {} is not unicast", addr)
-=======
 impl<'a> Packet<'a> {
     fn neighbor_addr(&self) -> Option<IpAddress> {
         match self {
@@ -310,6 +258,8 @@
             &Packet::Arp(_) => None,
             #[cfg(feature = "proto-ipv4")]
             &Packet::Icmpv4((ref ipv4_repr, _)) => Some(ipv4_repr.dst_addr.into()),
+            #[cfg(feature = "proto-ipv4")]
+            &Packet::Igmp((ref ipv4_repr, _)) => Some(ipv4_repr.dst_addr.into()),
             #[cfg(feature = "proto-ipv6")]
             &Packet::Icmpv6((ref ipv6_repr, _)) => Some(ipv6_repr.dst_addr.into()),
             #[cfg(feature = "socket-raw")]
@@ -318,7 +268,6 @@
             &Packet::Udp((ref ip_repr, _)) => Some(ip_repr.dst_addr()),
             #[cfg(feature = "socket-tcp")]
             &Packet::Tcp((ref ip_repr, _)) => Some(ip_repr.dst_addr())
->>>>>>> 2d2b90fd
         }
     }
 }
@@ -355,7 +304,7 @@
     /// Remove given address from a list of subscribed multicast MAC addresses
     pub fn remove_mac_multicast_addr(&mut self, key: EthernetAddress) -> bool {
       if key.is_multicast() {
-        self.eth_mcast_addr.remove(&key)
+        self.inner.eth_mcast_addr.remove(&key)
       } else {
         false
       }
@@ -363,7 +312,7 @@
 
     /// Remove given address from a list of subscribed multicast IP and MAC addresses
     pub fn remove_mac_multicast_ip_addr(&mut self, key: IpAddress) -> bool {
-      if self.ip_mcast_addr.remove(&key) {
+      if self.inner.ip_mcast_addr.remove(&key) {
           match ip_multicast_to_mac(key) {
               Some(addr) => self.remove_mac_multicast_addr(addr),
               None => false,
@@ -377,7 +326,7 @@
     /// Add an address to a list of subscribed multicast MAC addresses
     pub fn add_mac_multicast_addr(&mut self, key: EthernetAddress) -> bool {
       if key.is_multicast() {
-          self.eth_mcast_addr.insert(key)
+          self.inner.eth_mcast_addr.insert(key)
       } else {
           false
       }
@@ -385,7 +334,7 @@
 
     /// Add an address to a list of subscribed multicast IP addresses
     pub fn add_mac_multicast_ip_addr(&mut self, key: IpAddress) -> bool {
-      if self.ip_mcast_addr.insert(key) {
+      if self.inner.ip_mcast_addr.insert(key) {
           match ip_multicast_to_mac(key) {
               Some(addr) => self.add_mac_multicast_addr(addr),
               None => false,
@@ -398,13 +347,13 @@
     /// Check whether the interface listens to given destination MAC address.
     pub fn has_mac_addr<T: Into<EthernetAddress>>(&self, addr: T) -> bool {
         let addr = addr.into();
-        self.eth_mcast_addr.iter().any(|probe| *probe == addr)
+        self.inner.eth_mcast_addr.iter().any(|probe| *probe == addr)
     }
 
     /// Check whether the interface listens to given destination MAC address.
     pub fn has_ip_mcast_addr<T: Into<IpAddress>>(&self, addr: T) -> bool {
         let addr = addr.into();
-        self.ip_mcast_addr.iter().any(|probe| *probe == addr)
+        self.inner.ip_mcast_addr.iter().any(|probe| *probe == addr)
     }
 
 
@@ -662,15 +611,8 @@
     {
         let eth_frame = EthernetFrame::new_checked(frame)?;
 
-<<<<<<< HEAD
         // Check whether to keep the packet
         if !self.keep_ethernet_frame(&eth_frame)  {
-=======
-        // Ignore any packets not directed to our hardware address.
-        if !eth_frame.dst_addr().is_broadcast() &&
-           !eth_frame.dst_addr().is_multicast() &&
-                eth_frame.dst_addr() != self.ethernet_addr {
->>>>>>> 2d2b90fd
             return Ok(Packet::None)
         }
 
@@ -845,30 +787,8 @@
         #[cfg(feature = "socket-raw")]
         let handled_by_raw_socket = self.raw_socket_filter(sockets, &ip_repr, ip_payload);
 
-<<<<<<< HEAD
-        // Pass every IP packet to all raw sockets we have registered.
-        #[cfg(feature = "socket-raw")]
-        for mut raw_socket in sockets.iter_mut().filter_map(RawSocket::downcast) {
-            if !raw_socket.accepts(&ip_repr) { continue }
-
-            match raw_socket.process(&ip_repr, ip_payload, &checksum_caps) {
-                // The packet is valid and handled by socket.
-                Ok(()) => handled_by_raw_socket = true,
-                // The socket buffer is full.
-                Err(Error::Exhausted) => (),
-                // Raw sockets don't validate the packets in any way.
-                Err(_) => unreachable!(),
-            }
-        }
-
         if !self.has_ip_addr(ipv4_repr.dst_addr) && !self.has_ip_mcast_addr(ipv4_repr.dst_addr) {
             // Ignore IP packets not directed at us or any of the multicast groups
-=======
-        if !ipv4_repr.dst_addr.is_broadcast() &&
-           !ipv4_repr.dst_addr.is_multicast() &&
-           !self.has_ip_addr(ipv4_repr.dst_addr) {
-            // Ignore IP packets not directed at us.
->>>>>>> 2d2b90fd
             return Ok(Packet::None)
         }
 
@@ -904,8 +824,6 @@
             }
         }
     }
-
-<<<<<<< HEAD
 
     /// We are implementing host duties of IGMPv2 protocol, and we are not worried about routing
     /// i.e. we can ignore Membership and Leave Group reports and asnwer only Membership Query messages
@@ -995,9 +913,6 @@
         }
     }
 
-    fn process_icmpv4<'frame>(&self, ipv4_repr: Ipv4Repr, ip_payload: &'frame [u8]) ->
-                             Result<Packet<'frame>> {
-=======
     #[cfg(feature = "proto-ipv6")]
     fn process_icmpv6<'frame>(&self, _sockets: &mut SocketSet, ip_repr: IpRepr,
                               ip_payload: &'frame [u8]) -> Result<Packet<'frame>>
@@ -1034,7 +949,6 @@
     fn process_icmpv4<'frame>(&self, _sockets: &mut SocketSet, ip_repr: IpRepr,
                               ip_payload: &'frame [u8]) -> Result<Packet<'frame>>
     {
->>>>>>> 2d2b90fd
         let icmp_packet = Icmpv4Packet::new_checked(ip_payload)?;
         let checksum_caps = self.device_capabilities.checksum.clone();
         let icmp_repr = Icmpv4Repr::parse(&icmp_packet, &checksum_caps)?;
@@ -1204,17 +1118,11 @@
         }
     }
 
-<<<<<<< HEAD
-    fn dispatch(&mut self, timestamp: u64, packet: Packet) -> Result<()> {
-        let checksum_caps = self.device.capabilities().checksum;
-
-=======
     fn dispatch<Tx>(&mut self, tx_token: Tx, timestamp: Instant,
                     packet: Packet) -> Result<()>
         where Tx: TxToken
     {
         let checksum_caps = self.device_capabilities.checksum.clone();
->>>>>>> 2d2b90fd
         match packet {
             #[cfg(feature = "proto-ipv4")]
             Packet::Arp(arp_repr) => {
@@ -1239,17 +1147,16 @@
                     icmpv4_repr.emit(&mut Icmpv4Packet::new(payload), &checksum_caps);
                 })
             }
-<<<<<<< HEAD
             Packet::Igmp(ipv4_repr, igmp_repr) => {
                 self.dispatch_ip(timestamp, IpRepr::Ipv4(ipv4_repr), |_ip_repr, payload| {
                     igmp_repr.emit(&mut IgmpPacket::new(payload));
-=======
+                })
+            }
             #[cfg(feature = "proto-ipv6")]
             Packet::Icmpv6((ipv6_repr, icmpv6_repr)) => {
                 self.dispatch_ip(tx_token, timestamp, IpRepr::Ipv6(ipv6_repr),
                                  |_ip_repr, payload| {
                     icmpv6_repr.emit(&mut Icmpv6Packet::new(payload), &checksum_caps);
->>>>>>> 2d2b90fd
                 })
             }
             #[cfg(feature = "socket-raw")]
@@ -1321,24 +1228,11 @@
             .is_some()
     }
 
-<<<<<<< HEAD
-    fn lookup_hardware_addr(&mut self, timestamp: u64,
-                            src_addr: &IpAddress, dst_addr: &IpAddress) ->
-                           Result<EthernetAddress> {
-        if dst_addr.is_multicast() {
-            match ip_multicast_to_mac(*dst_addr) {
-                Some(addr) => return Ok(addr),
-                None => return Err(Error::Unaddressable),
-            };
-        }
-        let dst_addr = self.route(dst_addr)?;
-=======
     fn route(&self, addr: &IpAddress) -> Result<IpAddress> {
         // Send directly.
         if self.in_same_network(addr) || addr.is_broadcast() {
             return Ok(addr.clone())
         }
->>>>>>> 2d2b90fd
 
         // Route via a gateway.
         match addr {
@@ -1413,11 +1307,8 @@
         match (src_addr, dst_addr) {
             #[cfg(feature = "proto-ipv4")]
             (&IpAddress::Ipv4(src_addr), IpAddress::Ipv4(dst_addr)) => {
-<<<<<<< HEAD
-=======
                 net_debug!("address {} not in neighbor cache, sending ARP request",
                            dst_addr);
->>>>>>> 2d2b90fd
 
                 let arp_repr = ArpRepr::EthernetIpv4 {
                     operation: ArpOperation::Request,
@@ -1445,17 +1336,11 @@
         where Tx: TxToken, F: FnOnce(IpRepr, &mut [u8])
     {
         let ip_repr = ip_repr.lower(&self.ip_addrs)?;
-<<<<<<< HEAD
-        let checksum_caps = self.device.capabilities().checksum;
-        let dst_hardware_addr =
-            self.lookup_hardware_addr(timestamp, &ip_repr.src_addr(), &ip_repr.dst_addr())?;
-=======
         let checksum_caps = self.device_capabilities.checksum.clone();
 
         let (dst_hardware_addr, tx_token) =
             self.lookup_hardware_addr(tx_token, timestamp,
                                       &ip_repr.src_addr(), &ip_repr.dst_addr())?;
->>>>>>> 2d2b90fd
 
         self.dispatch_ethernet(tx_token, timestamp, ip_repr.total_len(), |mut frame| {
             frame.set_dst_addr(dst_hardware_addr);
@@ -1474,8 +1359,6 @@
         })
     }
 }
-<<<<<<< HEAD
-=======
 
 #[cfg(test)]
 mod test {
@@ -2039,5 +1922,4 @@
             &IpAddress::Ipv6(remote_ip_addr)),
             Ok((remote_hw_addr, MockTxToken)));
     }
-}
->>>>>>> 2d2b90fd
+}